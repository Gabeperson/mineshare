# mineshare

mineshare is a simple, no portforwarding proxy app for small Minecraft servers (1.8.x-1.21.x)

Essentially, it lets you _share_ your *mine*craft servers without much setup other than running one executable.

## Basic Usage:

By default, the mineshare app will use the public server. If you want to connect to
a custom server, see the `--help` menu of the app.

#### Installation:
<details>
<summary>Download the appropriate mineshare-&ltarchitecture&gt executable
   from the GitHub releases or via another method.</summary>

- If you are on Windows, you will probably want `mineshare-x86_64-pc-windows-msvc.exe` 
  - If you know you're on an ARM cpu, you should go for `mineshare-x86_64-pc-windows-msvc.exe`
- If you are on macOS, you will probably want `mineshare-aarch64-apple-darwin` executable.
  - If you're on _intel_ macOS, you will want `mineshare-x86_64-apple-darwin`
- If you are on linux, you probably know which one to get (They're both built with musl)
</details>


#### Setup the Minecraft server:

<details>
<summary>Setup the local Minecraft server you will be using and note down its port number.</summary>

- This can be your local LAN server, or a full fledged server.
- If you are hosting on LAN, the port will be displayed in the chat
- If you are hosting a full server, the port is likely 25565

</details>

#### Start the connection server:

Open the command line and run mineshare with the argument of ip:port.
   Use the full executable name (ex: `mineshare-x86_64-pc-windows-msvc.exe`).

```BASH
$ mineshare-<arch> <ip-address>:<port>
```
If you are hosting the server on your computer, you will want to use
     `localhost` as your ip.
<details>
<summary> Examples: </summary>
Hosting on your own computer with port 25565:

```BASH
$ mineshare-<arch> localhost:25565
```
<br>
Hosting on another computer that has IP 192.168.1.60 on port 5930:

```BASH
$ mineshare-<arch> 192.168.1.60:5930
```
</details>
<br>


After starting mineshare, you should see something like this:

```
Starting proxy connection
Proxy connection completed
Fetching url
Fetched Url
Proxy url: <word>-<word>-<word>.mineshare.dev
```

#### Connect to the server:

Both you and your friends can use that URL (`<word>-<word>-<word>.mineshare.dev`) to connect to the server in minecraft. Just type it into direct connect and join the server



#### Shutting down the connection:

Once you exit the mineshare application, all connected players will disconnect. No other work is required.


----


## Public server

#### Please do not abuse the public proxy server for unintended uses

The public server at `mineshare.dev` is a single, pretty weak server located in US-WEST.
It is rate-limited, but it may go down if people are using it too much.
You may get bad ping or multiple disconnects if you wish to use the public server.
I might work on getting a more powerful server/multiple servers in the future, but for now, that's it.

## Self hosting the proxy server

Self hosting the server is pretty easy. You just need to setup 1 DNS records, point them at your server,
open a few ports and people will be able to use it.

Github releases dont contain a binary build for the server, but CI builds them every commit and you can download from the
artifacts or compile it on your own.

You need to decide on a "base domain", which is the `mineshare.dev` in word-word-word.mineshare.dev,
and a "prefix", which is the prefix of the domain that the server will connect to. I recommend using "mc" for the prefix,
which is already set as the default (This means the server will connect to the proxy using the url `mc.<your base domain>`)
then you need to proxy anything from `*.<your base domain>`, in this case `*.mineshare.dev`, to your
server.

Then you open the ports `443`, `25564`, and `25565`.

Then run the server with the base domain and email info (for LetsEncrypt), and it should start running.
There are also some other utilities in the CLI arguments if you would like to modify some things.

## How does it work (Technical details)

Proxy = mineshare_server*[.EXE]
Server = mineshare*[.EXE]

The proxy first generates a ed25519 keypair.
The proxy then starts 3 TCP listeners.

1. Listener for the initial server connection
2. Listener for client
3. Listener for server "PLAY" requests

When a server wants to be proxied, it will connect to the initial server connection listener on the proxy
using raw TCP TLS on port 443. The proxy server assigns a 3-word randomized id to the server
from the [EFF large word list](https://www.eff.org/files/2016/07/18/eff_large_wordlist.txt) with 7776 words.
<<<<<<< HEAD
Since there's 3 words, it is HIGHLY unlikely ($\frac{1}{7776^3}$ or ~$`2.13*10^{-10}\%`$ chance) for any malicious users to guess a server id.
Then the proxy sends this to the server, which will display it. It also sends the ed25519 public key, which is used later for
authenticating the server.
=======
Since there's 3 words, it is HIGHLY unlikely ($\frac{1}{7776^3}$ or ~$`2.13*10^{-10}\%`$ chance per guess) for any malicious users to guess a server id.
Then the proxy sends this to the server, which will display it.
>>>>>>> 2d958586

Once a client connects to the proxy with this server ID, the proxy parses the "hello" packet for the hostname.
Using this hostname, the client is matched to the correct server, and the server is sent a client ID,
which is a 128-bit randomly generated number.
The server then initiates another TCP request to the server, this time on a custom port (default 25564), and performs
an authenticated diffie-hellman exchange using the ed25519 verification key from before.
Using this shared secret and aes-gcm-siv, it encrypts the 128-bit ID and sends it over.

By doing this, we can ensure that no MITM can happen. See the `dhauth` module in the `src/lib.rs` file for more details
(Is there an easier & better way of doing this? Probably. But it works, and it's secure, so :shrug:)

The proxy then decrypts this aes-gcm-siv encrypted ID using its own shared secret and connects the client stream and the server stream.
The server also creates a connection to the MC server.

Now there is a duplex connection from the client to the MC server, and we can just bidirectionally copy bytes over.

## Contributions

Are welcome!

(Except for contributions that are AI-generated. Please don't.)<|MERGE_RESOLUTION|>--- conflicted
+++ resolved
@@ -127,14 +127,9 @@
 When a server wants to be proxied, it will connect to the initial server connection listener on the proxy
 using raw TCP TLS on port 443. The proxy server assigns a 3-word randomized id to the server
 from the [EFF large word list](https://www.eff.org/files/2016/07/18/eff_large_wordlist.txt) with 7776 words.
-<<<<<<< HEAD
-Since there's 3 words, it is HIGHLY unlikely ($\frac{1}{7776^3}$ or ~$`2.13*10^{-10}\%`$ chance) for any malicious users to guess a server id.
+Since there's 3 words, it is HIGHLY unlikely ($\frac{1}{7776^3}$ or ~$`2.13*10^{-10}\%`$ chance per guess) for any malicious users to guess a server id.
 Then the proxy sends this to the server, which will display it. It also sends the ed25519 public key, which is used later for
 authenticating the server.
-=======
-Since there's 3 words, it is HIGHLY unlikely ($\frac{1}{7776^3}$ or ~$`2.13*10^{-10}\%`$ chance per guess) for any malicious users to guess a server id.
-Then the proxy sends this to the server, which will display it.
->>>>>>> 2d958586
 
 Once a client connects to the proxy with this server ID, the proxy parses the "hello" packet for the hostname.
 Using this hostname, the client is matched to the correct server, and the server is sent a client ID,
